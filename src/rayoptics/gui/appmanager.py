#!/usr/bin/env python3
# -*- coding: utf-8 -*-
# Copyright © 2018 Michael J. Hayford
""" Lightweight manager class to connect a model+actions to windows

.. Created on Fri Aug 17 11:35:01 2018

.. codeauthor: Michael J. Hayford
"""
import logging

from collections import namedtuple

logger = logging.getLogger(__name__)

ModelInfo = namedtuple('ModelInfo', ['model', 'fct', 'args', 'kwargs'])
ModelInfo.__new__.__defaults__ = (None, (), {})
ModelInfo.model.__doc__ = "object associated with view update function"
ModelInfo.fct.__doc__ = "view update function, can be None"
ModelInfo.args.__doc__ = "list of fct arguments"
ModelInfo.kwargs.__doc__ = "list of fct keyword arguments"


""" package of a model and a update function with args and kwargs

    Attributes:
        model: object associated with view update function
        fct: view update function, can be None
        args: list of fct arguments
        kwargs: list of fct keyword arguments

    Note:
        ``model`` is required; ``fct``, ``args`` and ``kwargs`` are optional
"""



class AppManager:
    """ Lightweight model/view manager class

    Lightweight manager class to manage connections between a model and
    a ui view.

    The main function of AppManager is refresh_gui(). This is called after
    a user input to the gui to update the model and call a refresh function
    for each ui view of that model.

    Attributes:
        model: the model of the currently active/frontmost ui view

            model is expected to respond to:

                - update_model()
                - name()

        gui_parent: the top level gui manager (optional)

            gui_parent is expected to implement:

                - refresh_app_ui()

        view_dict: keys are ui views, values are ModelInfo tuples

            view is expected to implement:

                - windowTitle() - only for debug logging

    """

    def __init__(self, model, gui_parent=None):
        self.model = self._tag_model(model)
        self.gui_parent = gui_parent
        self.view_dict = {}
        self.figures = []

    def _tag_model(self, model):
        if model is not None:
            if not hasattr(model, 'app_manager'):
                model.app_manager = self

    def set_model(self, model):
        self._tag_model(model)
        self.model = model

    def add_view(self, view, gui_hook, model_info):
        """ Add a new view and model tuple into dictionary

        Args:
            view: the ui view, used as a key
            gui_hook: instance of the GUI component to be refreshed
            model_info: instance of the ModelInfo tuple

        Returns:
            returns the input view
        """
        self._tag_model(model_info.model)
        self.view_dict[view] = gui_hook, model_info
        return view

    def add_figure(self, fig):
        """ Add a new figure to be updated at refresh_gui.

        Args:
            fig: the ui figure

        Returns:
            returns the input figure
        """
        self.figures.append(fig)
        return fig

    def delete_view(self, view):
        """ removes view from the view dictionary

        Args:
            view: view being closed by user
        """
<<<<<<< HEAD
        logging.debug(f"AppManager.delete_view: {view.windowTitle()} ["
                      f"x: {view.x()}, y: {view.y()}, " 
                      f"w: {view.width()}, h: {view.height()}]")
=======
        logger.debug(f'AppManager.delete_view: {view.windowTitle()}')
>>>>>>> 27025387
        self.view_dict.pop(view, None)

    def close_model(self, view_close_fct=None):
        """ close all ui views associated with the active model

        Args:
            view_close_fct: optional fct called on each closing view, with
                the view as an argument. This function, if used, should call
                delete_view itself.
        """
        cur_model = self.model
        view_items = list(self.view_dict.items())
        for view, info in view_items:
            mi = info[1]
            if mi.model == cur_model:
                if view_close_fct is None:
                    self.delete_view(view)
                else:
                    view_close_fct(view)
        if cur_model is not None:
            delattr(cur_model, 'app_manager')
            self.model = None

    def refresh_gui(self, **kwargs):
        """ update the active model and refresh its dependent ui views """
        if self.model is not None:
            self.model.update_model(**kwargs)
        self.refresh_views(**kwargs)
        self.refresh_figures(**kwargs)

    def refresh_views(self, **kwargs):
        """ refresh the dependent ui views of the active model """
        if self.gui_parent is not None:
            self.gui_parent.refresh_app_ui()
        # traverse a copy of the view dict. this way we can delete any errant
        #  views we might find. we don't seem to be trapping closing a window
        #  via a close box under pyqt5
        for view, info in dict(self.view_dict).items():
            mi = info[1]
            if mi.model == self.model:
                if mi.fct is not None:
                    try:
                        mi.fct(*mi.args, **{**kwargs, **mi.kwargs})
                    except RuntimeError:
                        del self.view_dict[view]

    def refresh_figures(self, **kwargs):
        """ refresh the dependent ui views of the active model """
        # traverse a copy of the view dict. this way we can delete any errant
        #  views we might find. we don't seem to be trapping closing a window
        #  via a close box under pyqt5
        for fig in self.figures:
            fig.refresh(**kwargs)

    def listobj_str(self):
        o_str = f"active model_id={id(self.model)}:\n"

        for view, info in dict(self.view_dict).items():
            widget, mi = info
            if mi.model is not None:
                lens_title = "model_id=" + str(id(mi.model))
            else:
                lens_title = "No model"
            win_title = view.windowTitle()
            o_str += f'window: "{win_title}", {lens_title}\n'
                
        for i, fig in enumerate(self.figures):
             o_str += f"fig {i}: {type(fig).__name__}\n"

        return o_str        

    def on_view_activated(self, view):
        """ Makes the model associated with input view the active model

        Args:
            view: view becoming the active view
        """
        if view is not None:
            try:
                info = self.view_dict[view]
            except KeyError:
                logger.debug('view "%s" not in view_dict',
                              view.windowTitle())
            else:
                mi = info[1]
                model = mi.model
                if model:
                    logger.debug("on_view_activated: %s, %s" %
                                  (model.name(), view.windowTitle()))
                if model and model != self.model:
                    self.model = model
                    self.refresh_views()
                    logger.debug("switch model to", model.name())

    def sync_light_or_dark(self, is_dark):
        """ Tells views to update to a light or dark color scheme """
        for view, _ in dict(self.view_dict).items():
            try:
                view.sync_light_or_dark(is_dark)
            except AttributeError:
                pass<|MERGE_RESOLUTION|>--- conflicted
+++ resolved
@@ -115,13 +115,9 @@
         Args:
             view: view being closed by user
         """
-<<<<<<< HEAD
-        logging.debug(f"AppManager.delete_view: {view.windowTitle()} ["
-                      f"x: {view.x()}, y: {view.y()}, " 
-                      f"w: {view.width()}, h: {view.height()}]")
-=======
-        logger.debug(f'AppManager.delete_view: {view.windowTitle()}')
->>>>>>> 27025387
+        logger.debug(f"AppManager.delete_view: {view.windowTitle()} ["
+                     f"x: {view.x()}, y: {view.y()}, "
+                     f"w: {view.width()}, h: {view.height()}]")
         self.view_dict.pop(view, None)
 
     def close_model(self, view_close_fct=None):
@@ -204,13 +200,13 @@
                 info = self.view_dict[view]
             except KeyError:
                 logger.debug('view "%s" not in view_dict',
-                              view.windowTitle())
+                             view.windowTitle())
             else:
                 mi = info[1]
                 model = mi.model
                 if model:
                     logger.debug("on_view_activated: %s, %s" %
-                                  (model.name(), view.windowTitle()))
+                                 (model.name(), view.windowTitle()))
                 if model and model != self.model:
                     self.model = model
                     self.refresh_views()
