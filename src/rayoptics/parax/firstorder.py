#!/usr/bin/env python3
# -*- coding: utf-8 -*-
# Copyright © 2018 Michael J. Hayford
""" Functions to support paraxial ray tracing a sequential optical model

.. Created on Tue Feb 13 10:48:19 2018

.. codeauthor: Michael J. Hayford
"""
import math
import numpy as np
from collections import namedtuple
from rayoptics.optical.model_constants import ht, slp, aoi
from rayoptics.parax.idealimager import ideal_imager_setup
from rayoptics.util import misc_math

ParaxData = namedtuple('ParaxData', ['ax_ray', 'pr_ray', 'fod'])
ParaxData.ax_ray.__doc__ = "axial marginal ray data, y, u, i"
ParaxData.pr_ray.__doc__ = "chief ray data, y, u, i"
ParaxData.fod.__doc__ = "instance of :class:`~.FirstOrderData`"


""" tuple grouping together paraxial rays and first order properties

    Attributes:
        ax_ray: axial marginal ray data, y, u, i
        pr_ray: chief ray data, y, u, i
        fod: instance of :class:`~.FirstOrderData`
"""


class FirstOrderData:
    """ Container class for first order optical properties

    All quantities are based on paraxial ray tracing. The last interface is
    the image-1 interface.

    Attributes:
        opt_inv: optical invariant
        efl: effective focal length
        pp1: distance of front principle plane from 1st interface
        ppk: distance of rear principle plane from last interface
        ffl: front focal length
        bfl: back focal length
        fno: focal ratio at working conjugates, f/#
        red: reduction ratio
        n_obj: refractive index at central wavelength in object space
        n_img: refractive index at central wavelength in image space
        obj_dist: object distance
        img_dist: paraxial image distance
        obj_ang: maximum object angle (degrees)
        img_ht: image height
        enp_dist: entrance pupil distance from 1st interface
        enp_radius: entrance pupil radius
        exp_dist: exit pupil distance from last interface
        exp_radius: exit pupil radius
        obj_na: numerical aperture in object space
        img_na: numerical aperture in image space
    """

    def __init__(self):
        self.opt_inv = None
        self.power = None
        self.efl = None
        self.pp1 = None
        self.ppk = None
        self.ffl = None
        self.bfl = None
        self.fno = None
        self.m = None
        self.red = None
        self.n_obj = None
        self.n_img = None
        self.obj_dist = None
        self.img_dist = None
        self.obj_ang = None
        self.img_ht = None
        self.enp_dist = None
        self.enp_radius = None
        self.exp_dist = None
        self.exp_radius = None
        self.obj_na = None
        self.img_na = None

    def listobj_str(self):
        """ list the first order properties """
        o_str = (f"efl        {self.efl:12.4g}\n"
                 f"ffl        {self.ffl:12.4g}\n"
                 f"pp1        {self.pp1:12.4g}\n"
                 f"bfl        {self.bfl:12.4g}\n"
                 f"ppk        {self.ppk:12.4g}\n"
                 f"m          {self.m:12.4g}\n"
                 f"red        {self.red:12.4g}\n"
                 f"obj_dist   {self.obj_dist:12.4g}\n"
                 f"obj_ang    {self.obj_ang:12.4g}\n"
                 f"enp_dist   {self.enp_dist:12.4g}\n"
                 f"enp_radius {self.enp_radius:12.4g}\n"
                 f"na obj     {self.obj_na:12.4g}\n"
                 f"n obj      {self.n_obj:12.4g}\n"
                 f"img_dist   {self.img_dist:12.4g}\n"
                 f"img_ht     {self.img_ht:12.4g}\n"
                 f"exp_dist   {self.exp_dist:12.4g}\n"
                 f"exp_radius {self.exp_radius:12.4g}\n"
                 f"f/# img    {self.fno:12.4g}\n"
                 f"na img     {self.img_na:12.4g}\n"
                 f"n img      {self.n_img:12.4g}\n"
                 f"optical invariant {self.opt_inv:12.4g}\n")
        return o_str

    def list_first_order_data(self):
        """ list the first order properties """
        print(self.listobj_str())


# paraxial_trace() - This routine performs a paraxial raytrace from object
#                    (surface 0) to image.
def paraxial_trace(path, start, start_yu, start_yu_bar):
    """ perform a paraxial raytrace of 2 linearly independent rays """
    p_ray = []
    p_ray_bar = []

    b4_ifc, b4_gap, _, b4_rndx, z_dir_before = next(path)
    n_before = b4_rndx if z_dir_before > 0 else -b4_rndx

    b4_yui = start_yu
    b4_yui_bar = start_yu_bar
    if start == 1:
        # compute object coords from 1st surface data
        if np.isinf(t0 := b4_gap.thi):
            obj_ht = 0.
            obj_htb = -np.inf
        else:
            obj_ht = start_yu[ht] - t0*start_yu[slp]
            obj_htb = start_yu_bar[ht] - t0*start_yu_bar[slp]
        b4_yui = [obj_ht, start_yu[slp]]
        b4_yui_bar = [obj_htb, start_yu_bar[slp]]

    cv = b4_ifc.profile_cv
    # calculate angle of incidence (aoi)
    aoi = b4_yui[slp] + b4_yui[ht] * cv
    aoi_bar = b4_yui_bar[slp] + b4_yui_bar[ht] * cv
    b4_yui.append(aoi)
    b4_yui_bar.append(aoi_bar)

    p_ray.append(b4_yui)
    p_ray_bar.append(b4_yui_bar)

    # loop over remaining surfaces in path
    while True:
        try:
            ifc, gap, _, rndx, z_dir_after = next(path)
            if rndx is None:
                rndx = abs(n_before)
            if z_dir_after is None:
                z_dir_after = z_dir_before

            # Transfer
            t = b4_gap.thi
            cur_ht = b4_yui[ht] + t * b4_yui[slp]
            cur_htb = b4_yui_bar[ht] + t * b4_yui_bar[slp]

            # Refraction/Reflection
            if ifc.interact_mode == 'dummy':
                cur_slp = b4_yui[slp]
                cur_slpb = b4_yui_bar[slp]
            else:
                n_after = rndx if z_dir_after > 0 else -rndx

                k = n_before/n_after
    
                # calculate slope after refraction/reflection
                pwr = ifc.optical_power
                cur_slp = k * b4_yui[slp] - cur_ht * pwr/n_after
                cur_slpb = k * b4_yui_bar[slp] - cur_htb * pwr/n_after

                n_before = n_after
                z_dir_before = z_dir_after
    
            # calculate angle of incidence (aoi)
            cv = ifc.profile_cv
            aoi = cur_slp + cur_ht * cv
            aoi_bar = cur_slpb + cur_htb * cv

            yu = [cur_ht, cur_slp, aoi]
            yu_bar = [cur_htb, cur_slpb, aoi_bar]

            p_ray.append(yu)
            p_ray_bar.append(yu_bar)

            b4_yui = yu
            b4_yui_bar = yu_bar

            b4_gap = gap

        except StopIteration:
            break

    return p_ray, p_ray_bar


def compute_first_order(opt_model, stop, wvl, src_model=None):
    """ Returns paraxial axial and chief rays, plus first order data. """
    sm = opt_model['seq_model']
    osp = opt_model['optical_spec']
    start = 1
    n_0 = sm.z_dir[start-1]*sm.central_rndx(start-1)
    n_k = sm.z_dir[-1]*sm.central_rndx(-1)
    p_ray, q_ray, ff = compute_principle_points(sm.path(wl=wvl), 
                                                n_0, n_k)
    img = -2 if sm.get_num_surfaces() > 2 else -1
    ak1 = p_ray[img][ht]
    bk1 = q_ray[img][ht]
    ck1 = n_k*p_ray[img][slp]
    dk1 = n_k*q_ray[img][slp]

    # print(p_ray[-2][ht], q_ray[-2][ht], n_k*p_ray[-2][slp], n_k*q_ray[-2][slp])
    # print(ak1, bk1, ck1, dk1)

    # The code below computes the object yu and yu_bar values
    orig_stop = stop
    if stop is None:
        # check for previously computed paraxial data and
        # use that to float the stop
        if (pm := opt_model['parax_model']) == src_model:
            if pm.pr[0][slp] == 0:
                enp_dist = misc_math.infinity_guard(np.inf)
            else:
                enp_dist = -pm.pr[1][ht]/pm.pr[0][slp]
        elif (opt_model['analysis_results'] is not None
            and 'parax_data' in opt_model['analysis_results'] 
            and opt_model['analysis_results']['parax_data'] is not None):
                pr = opt_model['analysis_results']['parax_data'].pr_ray
                enp_dist = -pr[1][ht]/(n_0*pr[0][slp])
        else:  # nothing pre-computed, assume 1st surface
            stop = 1

    if stop is not None:
        n_s = sm.z_dir[stop]*sm.central_rndx(stop)
        as1 = p_ray[stop][ht]
        bs1 = q_ray[stop][ht]
        cs1 = n_s*p_ray[stop][slp]
        ds1 = n_s*q_ray[stop][slp]

        # find entrance pupil location w.r.t. first surface
        ybar1 = -bs1
        ubar1 = as1
        n_0 = sm.gaps[0].medium.rindex(wvl)
        enp_dist = -ybar1/(n_0*ubar1)

    thi0 = sm.gaps[0].thi

    # calculate reduction ratio for given object distance
    red = dk1 + thi0*ck1
    obj2enp_dist = thi0 + enp_dist

    yu = [0., 1.]
    pupil = osp['pupil']
    aperture_spec = osp['pupil'].derive_parax_params()
    pupil_oi_key, pupil_key, pupil_value = aperture_spec
    if pupil_oi_key == 'object':
        if pupil_key == 'height':
            slp0 = pupil_value/obj2enp_dist
        elif pupil_key == 'slope':
            slp0 = pupil_value
        elif pupil_key == 'epd':
            slp0 = 0.5*pupil.value/obj2enp_dist
        elif pupil_key == 'f/#':
            slp0 = -1./(2.0*pupil.value)
        elif pupil_key == 'NA':
            slp0 = n_0*math.tan(math.asin(pupil.value/n_0))
    elif pupil_oi_key == 'image':
        if pupil_key == 'height':
            slpk = pupil_value/obj2enp_dist
        elif pupil_key == 'slope':
            slpk = pupil_value
        elif pupil_key == 'f/#':
            slpk = -1./(2.0*pupil.value)
        elif pupil_key == 'NA':
            slpk = n_k*math.tan(math.asin(pupil.value/n_k))
        slp0 = slpk/red
    yu = [0., slp0]

    yu_bar = [1., 0.]
    field_spec = osp['fov'].derive_parax_params()
    fov_oi_key, field_key, field_value = field_spec
    if fov_oi_key == 'object':
        if field_key == 'slope':
            slpbar0 = field_value
            ybar0 = -slpbar0*obj2enp_dist
        elif field_key == 'height':
            ybar0 = field_value
            slpbar0 = -ybar0/obj2enp_dist
    elif fov_oi_key == 'image':
        if field_key == 'height':
            ybar0 = red*field_value
            slpbar0 = -ybar0/obj2enp_dist
    yu_bar = [ybar0, slpbar0]

    stop = orig_stop
    idx = 0

    # We have the starting coordinates, now trace the rays
    ax_ray, pr_ray = paraxial_trace(sm.path(wl=wvl), idx, yu, yu_bar)

    # Calculate the optical invariant
<<<<<<< HEAD
    n_0 = sm.central_rndx(0)
=======
>>>>>>> f85f852f
    opt_inv = n_0*(ax_ray[1][ht]*pr_ray[0][slp] - pr_ray[1][ht]*ax_ray[0][slp])

    # Fill in the contents of the FirstOrderData struct
    fod = FirstOrderData()
    fod.opt_inv = opt_inv
    fod.obj_dist = obj_dist = sm.gaps[0].thi
    if ck1 == 0.0:
        fod.img_dist = img_dist = 1e10
        fod.power = 0.0
        fod.efl = 0.0
        fod.pp1 = 0.0
        fod.ppk = 0.0
    else:
        fod.img_dist = img_dist = -ax_ray[img][ht]/ax_ray[img][slp]
        fod.power = -ck1
        fod.efl = -n_k/ck1
        fod.pp1 = (dk1 - 1.0)*(n_0/ck1)
        fod.ppk = (p_ray[-2][ht] - 1.0)*(n_k/ck1)
    fod.ffl = fod.pp1 - fod.efl
    fod.bfl = fod.efl - fod.ppk
    fod.fno = -1.0/(2.0*n_k*ax_ray[-1][slp])

    fod.m = ak1 + ck1*img_dist/n_k
    fod.red = dk1 + ck1*obj_dist
    fod.n_obj = n_0
    fod.n_img = n_k
    fod.img_ht = -fod.opt_inv/(n_k*ax_ray[-1][slp])
    fod.obj_ang = math.degrees(math.atan(pr_ray[0][slp]))
    if pr_ray[0][slp] != 0:
        nu_pr0 = n_0*pr_ray[0][slp]
        fod.enp_dist = -pr_ray[1][ht]/nu_pr0
        fod.enp_radius = abs(fod.opt_inv/nu_pr0)
    else:
        fod.enp_dist = -1e10
        fod.enp_radius = 1e10

    if pr_ray[-1][slp] != 0:
        fod.exp_dist = -(pr_ray[-1][ht]/pr_ray[-1][slp] - fod.img_dist)
        fod.exp_radius = abs(fod.opt_inv/(n_k*pr_ray[-1][slp]))
    else:
        fod.exp_dist = -1e10
        fod.exp_radius = 1e10

    # compute object and image space numerical apertures
    fod.obj_na = n_0*math.sin(math.atan(sm.z_dir[0]*ax_ray[0][slp]))
    fod.img_na = n_k*math.sin(math.atan(sm.z_dir[-1]*ax_ray[-1][slp]))

    return ParaxData(ax_ray, pr_ray, fod)


def compute_principle_points(path, n_0=1.0, n_k=1.0):
    """ Returns paraxial p and q rays, plus partial first order data.

    Args:
        path: an iterator containing interfaces and gaps to be traced.
              for each iteration, the sequence or generator should return a
              list containing: **Intfc, Gap, Trfm, Index, Z_Dir**
        n_0: refractive index preceding the first interface
        n_k: refractive index following last interface

    Returns:
        (p_ray, q_ray, (power, efl, pp1, ppk, ffl, bfl))

        - p_ray: [ht, slp, aoi], [1, 0, -]
        - q_ray: [ht, slp, aoi], [0, 1, -]
        - power: optical power
        - efl: effective focal length
        - pp1: distance of front principle plane from 1st interface
        - ppk: distance of rear principle plane from last interface
        - ffl: front focal length
        - bfl: back focal length
    """
    uq0 = 1/n_0
    p_ray, q_ray = paraxial_trace(path, 1, [1., 0.], [0., uq0])

    img = -1
    ak1 = p_ray[img][ht]
    bk1 = q_ray[img][ht]
    ck1 = n_k*p_ray[img][slp]
    dk1 = n_k*q_ray[img][slp]

    # print(p_ray[-2][ht], q_ray[-2][ht], n_k*p_ray[-2][slp], n_k*q_ray[-2][slp])
    # print(ak1, bk1, ck1, dk1)

    if ck1 == 0.0:
        power = 0.0
        efl = 0.0
        pp1 = 0.0
        ppk = 0.0
    else:
        power = -ck1
        efl = 1/power
        pp1 = (dk1 - 1.0)*(n_0/ck1)
        ppk = (ak1 - 1.0)*(n_k/ck1)
    ffl = pp1 - efl
    bfl = efl - ppk

    return p_ray, q_ray, (power, efl, pp1, ppk, ffl, bfl)


def list_parax_trace(opt_model, reduced=False):
    """ list the paraxial axial and chief ray data """
    seq_model = opt_model.seq_model
    ax_ray, pr_ray, fod = opt_model['analysis_results']['parax_data']
    num_gaps = len(seq_model.gaps)
    print("stop surface:", seq_model.stop_surface)
    print("           y           u           n*i         ybar         ubar"
          "        n*ibar")
    for i in range(len(seq_model.ifcs)):
        if i < num_gaps:
            idx = i
        else:
            idx = i - 1
        n = seq_model.central_rndx(idx)
        n = n if seq_model.z_dir[idx] > 0 else -n
        
        ax_slp = n*ax_ray[i][slp] if reduced else ax_ray[i][slp]
        pr_slp = n*pr_ray[i][slp] if reduced else pr_ray[i][slp]
        print("{:2} {:12.6g} {:12.6g} {:12.6g} {:12.6g} {:12.6g} {:12.6g}"
              .format(i, ax_ray[i][ht], ax_slp, n*ax_ray[i][aoi],
                      pr_ray[i][ht], pr_slp, n*pr_ray[i][aoi]))


def specsheet_from_parax_data(opt_model, specsheet):
    """ update specsheet to contents of opt_model, while preserving inputs """
    if opt_model is None:
        return None
    seq_model = opt_model.seq_model
    optical_spec = opt_model.optical_spec
    if opt_model['analysis_results']['parax_data'] is None:
        return specsheet
    fod = opt_model['analysis_results']['parax_data'].fod
    conj_type = 'finite'
    if seq_model.gaps[0].thi > 10e8:
        conj_type = 'infinite'

    specsheet.conjugate_type = conj_type

    # specsheet.imager_inputs contains values of independent variables of
    # the optical system. Augment these as needed to get a defined imager.
    imager_inputs = dict(specsheet.imager_inputs)
    num_imager_inputs = len(imager_inputs)
    if num_imager_inputs == 0:
        # no user inputs, use model values
        if conj_type == 'finite':
            imager_inputs['m'] = fod.m
            imager_inputs['f'] = fod.efl
            specsheet.frozen_imager_inputs = [False]*5
        else:  # conj_type == 'infinite'
            imager_inputs['s'] = -math.inf
            if fod.efl != 0:
                imager_inputs['f'] = fod.efl
            specsheet.frozen_imager_inputs = [True, True, True, True, False]
    elif num_imager_inputs == 1:
        # some/partial user input specification
        if conj_type == 'finite':
            # make sure that m is specified
            if 'm' in imager_inputs:
                imager_inputs['f'] = fod.efl
            else:
                imager_inputs['m'] = fod.m
            specsheet.frozen_imager_inputs = [False]*5
        else:  # conj_type == 'infinite'
            imager_inputs['s'] = -math.inf
            if fod.efl != 0:
                imager_inputs['f'] = fod.efl
            specsheet.frozen_imager_inputs = [True, True, True, True, False]

    specsheet.imager = ideal_imager_setup(**imager_inputs)

    ape_key, ape_value = optical_spec.pupil.get_input_for_specsheet()
    fld_key, fld_value = optical_spec.field_of_view.get_input_for_specsheet()

    etendue_inputs = specsheet.etendue_inputs
    etendue_inputs[ape_key[0]][ape_key[1]][ape_key[2]] = ape_value
    etendue_inputs[fld_key[0]][fld_key[1]][fld_key[2]] = fld_value
    specsheet.generate_from_inputs(imager_inputs, etendue_inputs)

    return specsheet<|MERGE_RESOLUTION|>--- conflicted
+++ resolved
@@ -303,10 +303,6 @@
     ax_ray, pr_ray = paraxial_trace(sm.path(wl=wvl), idx, yu, yu_bar)
 
     # Calculate the optical invariant
-<<<<<<< HEAD
-    n_0 = sm.central_rndx(0)
-=======
->>>>>>> f85f852f
     opt_inv = n_0*(ax_ray[1][ht]*pr_ray[0][slp] - pr_ray[1][ht]*ax_ray[0][slp])
 
     # Fill in the contents of the FirstOrderData struct
